--- conflicted
+++ resolved
@@ -49,13 +49,9 @@
      - [ ] Select teams for the $SRYYYY Competition Programme
      - [ ] Allocate TLAs for any rookie teams
      - [ ] Collect additional information from selected teams and send disclaimer forms
-<<<<<<< HEAD
-     - [ ] Send final details about Kickstart to team supervisors
-=======
      - [ ] Collect disclaimer forms from teams
      - [ ] Validate information received from teams
      - [ ] Inform secondary contacts about their role
      - [ ] Let teams on the waiting list know that they are
      - [ ] Inform teams who aren't getting a place (nor on the waiting list)
-     - [ ] Send final details about Kickstart to team leaders
->>>>>>> 3948a7cd
+     - [ ] Send final details about Kickstart to team supervisors