--- conflicted
+++ resolved
@@ -26,12 +26,8 @@
     - comp/venue/arena-lighting
     - comp/venue/cable-protectors
     - comp/computer-hardware
-<<<<<<< HEAD
     - comp/reception/main
-=======
-    - comp/reception
     - comp/printing
->>>>>>> f9460e07
     - comp/safety/main
     - comp/day-schedule
     - comp/tinker-time
