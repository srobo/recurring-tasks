summary: Put out the staging area

component: Arena

milestone: $SRYYYY Competition Day

description: |
<<<<<<< HEAD
    Build the staging area for the arenas, where the teams will attach
    and remove the robot-badges and competition-mode USB keys.

    This should be designed as a one-way system, and include two sets of
    tables:
=======
    Build the staging area for the arenas. This should include two sets
    of tables:
>>>>>>> 0dedc8ee
    * for the robots to placed on while waiting for their match (which
      should have sections labelled per-arena and -corner), used to mount
      the robot badges and for inspection if needed
    * for the robots to be placed on after a match to have their badges
      removed

    The second set of tables should also have a storage area for the
    badges and USB keys, arranged such that it's clear which ones are
    present. A volunteer should be assigned to managed this.

dependencies:
<<<<<<< HEAD
    - comp/arena/high-vis
    - comp/game/robot-badges
=======
    - comp/game/robot-badges
    - comp/game/usbs
>>>>>>> 0dedc8ee
<|MERGE_RESOLUTION|>--- conflicted
+++ resolved
@@ -5,16 +5,11 @@
 milestone: $SRYYYY Competition Day
 
 description: |
-<<<<<<< HEAD
     Build the staging area for the arenas, where the teams will attach
     and remove the robot-badges and competition-mode USB keys.
 
     This should be designed as a one-way system, and include two sets of
     tables:
-=======
-    Build the staging area for the arenas. This should include two sets
-    of tables:
->>>>>>> 0dedc8ee
     * for the robots to placed on while waiting for their match (which
       should have sections labelled per-arena and -corner), used to mount
       the robot badges and for inspection if needed
@@ -26,10 +21,6 @@
     present. A volunteer should be assigned to managed this.
 
 dependencies:
-<<<<<<< HEAD
     - comp/arena/high-vis
     - comp/game/robot-badges
-=======
-    - comp/game/robot-badges
-    - comp/game/usbs
->>>>>>> 0dedc8ee
+    - comp/game/usbs